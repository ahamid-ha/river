// This file is part of river, a dynamic tiling wayland compositor.
//
// Copyright 2020 The River Developers
//
// This program is free software: you can redistribute it and/or modify
// it under the terms of the GNU General Public License as published by
// the Free Software Foundation, version 3.
//
// This program is distributed in the hope that it will be useful,
// but WITHOUT ANY WARRANTY; without even the implied warranty of
// MERCHANTABILITY or FITNESS FOR A PARTICULAR PURPOSE. See the
// GNU General Public License for more details.
//
// You should have received a copy of the GNU General Public License
// along with this program. If not, see <https://www.gnu.org/licenses/>.

const std = @import("std");
const assert = std.debug.assert;

const Seat = @import("Seat.zig");

pub const Direction = enum {
    next,
    previous,
};

pub const PhysicalDirection = enum {
    up,
    down,
    left,
    right,
};

pub const Orientation = enum {
    horizontal,
    vertical,
};

const command_impls = std.StaticStringMap(
    *const fn (*Seat, []const [:0]const u8, *?[]const u8) Error!void,
).initComptime(
    .{
        // zig fmt: off
        .{ "attach-mode",               @import("command/attach_mode.zig").defaultAttachMode },
        .{ "background-color",          @import("command/config.zig").backgroundColor },
        .{ "border-color-focused",      @import("command/config.zig").borderColorFocused },
        .{ "border-color-unfocused",    @import("command/config.zig").borderColorUnfocused },
        .{ "border-color-urgent",       @import("command/config.zig").borderColorUrgent },
        .{ "border-width",              @import("command/config.zig").borderWidth },
        .{ "close",                     @import("command/close.zig").close },
        .{ "declare-mode",              @import("command/declare_mode.zig").declareMode },
        .{ "default-attach-mode",       @import("command/attach_mode.zig").defaultAttachMode },
        .{ "default-layout",            @import("command/layout.zig").defaultLayout },
        .{ "enter-mode",                @import("command/enter_mode.zig").enterMode },
        .{ "exit",                      @import("command/exit.zig").exit },
        .{ "focus-follows-cursor",      @import("command/focus_follows_cursor.zig").focusFollowsCursor },
        .{ "focus-output",              @import("command/output.zig").focusOutput },
        .{ "focus-previous-tags",       @import("command/tags.zig").focusPreviousTags },
        .{ "focus-view",                @import("command/view_operations.zig").focusView },
        .{ "hide-cursor",               @import("command/cursor.zig").cursor },
        .{ "input",                     @import("command/input.zig").input },
        .{ "keyboard-group-add",        @import("command/keyboard_group.zig").keyboardGroupAdd },
        .{ "keyboard-group-create",     @import("command/keyboard_group.zig").keyboardGroupCreate },
        .{ "keyboard-group-destroy",    @import("command/keyboard_group.zig").keyboardGroupDestroy },
        .{ "keyboard-group-remove",     @import("command/keyboard_group.zig").keyboardGroupRemove },
        .{ "keyboard-layout",           @import("command/keyboard.zig").keyboardLayout },
        .{ "keyboard-layout-file",      @import("command/keyboard.zig").keyboardLayoutFile },
        .{ "list-input-configs",        @import("command/input.zig").listInputConfigs},
        .{ "list-inputs",               @import("command/input.zig").listInputs },
        .{ "list-rules",                @import("command/rule.zig").listRules},
        .{ "map",                       @import("command/map.zig").map },
        .{ "map-pointer",               @import("command/map.zig").mapPointer },
        .{ "map-switch",                @import("command/map.zig").mapSwitch },
        .{ "move",                      @import("command/move.zig").move },
        .{ "output-attach-mode",        @import("command/attach_mode.zig").outputAttachMode },
        .{ "output-layout",             @import("command/layout.zig").outputLayout },
        .{ "resize",                    @import("command/move.zig").resize },
        .{ "rule-add",                  @import("command/rule.zig").ruleAdd },
        .{ "rule-del",                  @import("command/rule.zig").ruleDel },
        .{ "send-layout-cmd",           @import("command/layout.zig").sendLayoutCmd },
        .{ "send-to-output",            @import("command/output.zig").sendToOutput },
        .{ "send-to-previous-tags",     @import("command/tags.zig").sendToPreviousTags },
        .{ "set-cursor-warp",           @import("command/config.zig").setCursorWarp },
        .{ "set-focused-tags",          @import("command/tags.zig").setFocusedTags },
        .{ "set-repeat",                @import("command/set_repeat.zig").setRepeat },
        .{ "set-view-tags",             @import("command/tags.zig").setViewTags },
        .{ "snap",                      @import("command/move.zig").snap },
        .{ "spawn",                     @import("command/spawn.zig").spawn },
        .{ "spawn-tagmask",             @import("command/tags.zig").spawnTagmask },
        .{ "swap",                      @import("command/view_operations.zig").swap},
        .{ "toggle-float",              @import("command/toggle_float.zig").toggleFloat },
        .{ "toggle-focused-tags",       @import("command/tags.zig").toggleFocusedTags },
        .{ "toggle-fullscreen",         @import("command/toggle_fullscreen.zig").toggleFullscreen },
        .{ "toggle-view-tags",          @import("command/tags.zig").toggleViewTags },
        .{ "unmap",                     @import("command/map.zig").unmap },
        .{ "unmap-pointer",             @import("command/map.zig").unmapPointer },
        .{ "unmap-switch",              @import("command/map.zig").unmapSwitch },
        .{ "xcursor-theme",             @import("command/xcursor_theme.zig").xcursorTheme },
        .{ "zoom",                      @import("command/zoom.zig").zoom },
<<<<<<< HEAD
        .{ "focus-view-by",             @import("command/view.zig").focusViewById },
        .{ "fetch-view-by",             @import("command/view.zig").fetchViewById},
        .{ "list-views",                @import("command/view.zig").listViews },
=======
        // zig fmt: on
>>>>>>> 28a14c67
    },
);

pub const Error = error{
    NoCommand,
    UnknownCommand,
    NotEnoughArguments,
    TooManyArguments,
    OutOfBounds,
    Overflow,
    InvalidButton,
    InvalidCharacter,
    InvalidDirection,
    InvalidGlob,
    InvalidPhysicalDirection,
    InvalidOutputIndicator,
    InvalidOrientation,
    InvalidRgba,
    InvalidValue,
    CannotReadFile,
    CannotParseFile,
    UnknownOption,
    ConflictingOptions,
    OutOfMemory,
    Other,
};

/// Run a command for the given Seat. The `args` parameter is similar to the
/// classic argv in that the command to be run is passed as the first argument.
/// The optional slice passed as the out parameter must initially be set to
/// null. If the command produces output or Error.Other is returned, the slice
/// will be set to the output of the command or a failure message, respectively.
/// The caller is then responsible for freeing that slice, which will be
/// allocated using the provided allocator.
pub fn run(
    seat: *Seat,
    args: []const [:0]const u8,
    out: *?[]const u8,
) Error!void {
    assert(out.* == null);
    if (args.len == 0) return Error.NoCommand;
    const impl_fn = command_impls.get(args[0]) orelse return Error.UnknownCommand;
    try impl_fn(seat, args, out);
}

/// Return a short error message for the given error. Passing Error.Other is invalid.
pub fn errToMsg(err: Error) [:0]const u8 {
    return switch (err) {
        Error.NoCommand => "no command given",
        Error.UnknownCommand => "unknown command",
        Error.UnknownOption => "unknown option",
        Error.ConflictingOptions => "options conflict",
        Error.NotEnoughArguments => "not enough arguments",
        Error.TooManyArguments => "too many arguments",
        Error.OutOfBounds, Error.Overflow => "value out of bounds",
        Error.InvalidButton => "invalid button",
        Error.InvalidCharacter => "invalid character in argument",
        Error.InvalidDirection => "invalid direction. Must be 'next' or 'previous'",
        Error.InvalidGlob => "invalid glob. '*' is only allowed as the first and/or last character",
        Error.InvalidPhysicalDirection => "invalid direction. Must be 'up', 'down', 'left' or 'right'",
        Error.InvalidOutputIndicator => "invalid indicator for an output. Must be 'next', 'previous', 'up', 'down', 'left', 'right' or a valid output name",
        Error.InvalidOrientation => "invalid orientation. Must be 'horizontal', or 'vertical'",
        Error.InvalidRgba => "invalid color format, must be hexadecimal 0xRRGGBB or 0xRRGGBBAA",
        Error.InvalidValue => "invalid value",
        Error.CannotReadFile => "cannot read file",
        Error.CannotParseFile => "cannot parse file",
        Error.OutOfMemory => "out of memory",
        Error.Other => unreachable,
    };
}<|MERGE_RESOLUTION|>--- conflicted
+++ resolved
@@ -97,13 +97,11 @@
         .{ "unmap-switch",              @import("command/map.zig").unmapSwitch },
         .{ "xcursor-theme",             @import("command/xcursor_theme.zig").xcursorTheme },
         .{ "zoom",                      @import("command/zoom.zig").zoom },
-<<<<<<< HEAD
         .{ "focus-view-by",             @import("command/view.zig").focusViewById },
         .{ "fetch-view-by",             @import("command/view.zig").fetchViewById},
         .{ "list-views",                @import("command/view.zig").listViews },
-=======
+
         // zig fmt: on
->>>>>>> 28a14c67
     },
 );
 
